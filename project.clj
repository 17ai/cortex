(defproject thinktopic/cortex "0.1.0-SNAPSHOT"
  :description "A neural network toolkit for Clojure."
  :dependencies [[org.clojure/clojure "1.8.0"]
                 [com.taoensso/timbre "4.2.1"]
                 [net.mikera/core.matrix "0.45.0-CLJS-SNAPSHOT"]
                 [net.mikera/vectorz-clj "0.43.0"]
                 [org.clojure/test.check "0.9.0"]
                 [thinktopic/matrix.fressian "0.2.1"]
<<<<<<< HEAD
                 [com.google.protobuf/protobuf-java "2.6.1"]
=======
                 [caffe-protobuf "0.1.0"]]
>>>>>>> 9af420c3

                 ;; cljs
                 [org.clojure/clojurescript "1.7.228" :scope "provided"]
                 [net.unit8/fressian-cljs "0.2.0"]
                 [doo "0.1.6-SNAPSHOT"]
                 [thi.ng/ndarray "0.3.1-SNAPSHOT"]
                 [caffe-protobuf "0.1.0"]]

  :profiles {:dev {:dependencies [[net.mikera/cljunit "0.3.1"]
                                  [criterium/criterium "0.4.3"]
                                  [clatrix "0.5.0" :exclusions [net.mikera/core.matrix]]
                                  ]
                   :java-source-paths ["test"]}}

  :plugins [[lein-cljsbuild "1.1.2"]]

<<<<<<< HEAD
  :cljsbuild {;;You can't use none optimizations in general because then the files reference files under out/
              :builds [{:id :test
                        :source-paths ["src" "test"]
                        :compiler     {:output-to     "resources/test/unit-tests.js"
                                       :optimizations :none
                                       :main          cortex.test
                                       :pretty-print  true}}]

              :test-commands {"unit-tests"   ["phantomjs"
                                              "resources/test/runner.js"
                                              "resources/test/unit-tests.js"]}}
  :source-paths ["src" "test"]

=======
>>>>>>> 9af420c3
  :resource-paths ["resources"]

  :jvm-opts  ["-Xmx8g"
              "-XX:+UseConcMarkSweepGC"
              "-XX:-OmitStackTraceInFastThrow"]

  :main cortex.run-all-tests)<|MERGE_RESOLUTION|>--- conflicted
+++ resolved
@@ -6,11 +6,7 @@
                  [net.mikera/vectorz-clj "0.43.0"]
                  [org.clojure/test.check "0.9.0"]
                  [thinktopic/matrix.fressian "0.2.1"]
-<<<<<<< HEAD
-                 [com.google.protobuf/protobuf-java "2.6.1"]
-=======
                  [caffe-protobuf "0.1.0"]]
->>>>>>> 9af420c3
 
                  ;; cljs
                  [org.clojure/clojurescript "1.7.228" :scope "provided"]
@@ -27,7 +23,6 @@
 
   :plugins [[lein-cljsbuild "1.1.2"]]
 
-<<<<<<< HEAD
   :cljsbuild {;;You can't use none optimizations in general because then the files reference files under out/
               :builds [{:id :test
                         :source-paths ["src" "test"]
@@ -41,8 +36,6 @@
                                               "resources/test/unit-tests.js"]}}
   :source-paths ["src" "test"]
 
-=======
->>>>>>> 9af420c3
   :resource-paths ["resources"]
 
   :jvm-opts  ["-Xmx8g"
